seed_everything: 42

model:
  class_path: models.slot_autoencoder.SlotAE
  init_args:
<<<<<<< HEAD
    dim: 64
    ema_alpha: 0.996
    learning_rate: 5e-4
    warmup_epochs: 1
    loss_fn:
=======
    dim: 384 
    learning_rate: 2e-4
    resolution: [224, 224]
    n_slots: 8
    n_slots_val: [3, 9]
    loss_fn: 
>>>>>>> c262b077
      class_path: torch.nn.MSELoss
    image_encoder_name: 'vit_small_patch14_reg4_dinov2.lvd142m'
    slot_attention:
      class_path: models.slot_attention.SA
      init_args:
        input_dim: ${...dim}
        slot_dim: 256
        n_iters: 5
        implicit: True
    feature_decoder:
      class_path: models.decoder.TransformerDecoder
      init_args:
        dim: ${...dim}
        depth: 4
        resolution: [16, 16]

data:
  class_path: dataset.clevrer.CLEVRER
  init_args:
    data_dir: ./data/clevrer
    num_workers: 7
<<<<<<< HEAD
    n_frames: 20
    batch_size: 1
    resolution: 128
    stride: 5

trainer:
  callbacks:
    - class_path: lightning.pytorch.callbacks.LearningRateMonitor
=======
    batch_size: 32
    resolution: 224

trainer:
  accumulate_grad_batches: 2
>>>>>>> c262b077
  logger: 
    class_path: lightning.pytorch.loggers.WandbLogger
    init_args:
      project: "semdec"
      save_dir: ./lightning_logs
  val_check_interval: 0.01
  limit_val_batches: 1
  log_every_n_steps: 5<|MERGE_RESOLUTION|>--- conflicted
+++ resolved
@@ -3,20 +3,12 @@
 model:
   class_path: models.slot_autoencoder.SlotAE
   init_args:
-<<<<<<< HEAD
-    dim: 64
-    ema_alpha: 0.996
-    learning_rate: 5e-4
-    warmup_epochs: 1
-    loss_fn:
-=======
     dim: 384 
     learning_rate: 2e-4
     resolution: [224, 224]
     n_slots: 8
     n_slots_val: [3, 9]
     loss_fn: 
->>>>>>> c262b077
       class_path: torch.nn.MSELoss
     image_encoder_name: 'vit_small_patch14_reg4_dinov2.lvd142m'
     slot_attention:
@@ -38,22 +30,11 @@
   init_args:
     data_dir: ./data/clevrer
     num_workers: 7
-<<<<<<< HEAD
-    n_frames: 20
-    batch_size: 1
-    resolution: 128
-    stride: 5
-
-trainer:
-  callbacks:
-    - class_path: lightning.pytorch.callbacks.LearningRateMonitor
-=======
     batch_size: 32
     resolution: 224
 
 trainer:
   accumulate_grad_batches: 2
->>>>>>> c262b077
   logger: 
     class_path: lightning.pytorch.loggers.WandbLogger
     init_args:
